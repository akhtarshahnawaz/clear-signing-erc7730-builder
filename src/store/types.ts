--- conflicted
+++ resolved
@@ -5,11 +5,9 @@
 
 export type Operation = Erc7730["display"]["formats"][string];
 
-<<<<<<< HEAD
 export type DateField = components["schemas"]["InputDateParameters"];
-=======
+
 export type OperationMetadata = {
   operationName: string;
   metadata: Erc7730["metadata"] | null;
-};
->>>>>>> 1912f0ab
+};