import { zodResolver } from "@hookform/resolvers/zod";
import { useForm } from "react-hook-form";
import { useErc7730Store } from "~/store/erc7730Provider";
import { z } from "zod";
import { Form } from "~/components/ui/form";
import { Button } from "~/components/ui/button";
import OperationInformation from "./operationInformation";
import OperationFields from "./operationFields";
import { useRouter } from "next/navigation";
import { DateFieldFormSchema } from "./fields/dateFieldForm";

const OperationFormSchema = z.object({
  intent: z.string().min(1, {
    message: "Please enter the intent of the operation.",
  }),
  fields: z.array(
    z.object({
      label: z.string(),
      params: z.union([DateFieldFormSchema, z.object({}).strict()]),
      isIncluded: z.boolean(),
    }),
  ),
});

export type OperationFormType = z.infer<typeof OperationFormSchema>;

interface Props {
  selectedOperation: string;
}
const EditOperation = ({ selectedOperation }: Props) => {
  const operationToEdit = useErc7730Store((s) => s.getOperationsByName)(
    selectedOperation,
  );
  const operationMetadata = useErc7730Store((s) => s.getOperationsMetadata)(
    selectedOperation,
  );

  const setOperationData = useErc7730Store((s) => s.setOperationData);
  const router = useRouter();

  const form = useForm<OperationFormType>({
    resolver: zodResolver(OperationFormSchema),
    values: {
      intent:
        typeof operationToEdit?.intent === "string"
          ? operationToEdit.intent
          : "",
      fields:
        operationToEdit?.fields?.map((field) => {
          const label = "label" in field ? (field.label ?? "") : "";
          const fieldObject = {
            ...field,
            label,
            params: "params" in field ? (field.params ?? {}) : {},
            isIncluded: !!label,
          };
          return fieldObject;
        }) ?? [],
    },
  });

  if (!selectedOperation) return null;

  function onSubmit() {
    router.push("/review");
    const { intent, fields } = form.getValues();

<<<<<<< HEAD
    const fields = operationToEdit.fields.map((f, index) => {
      const field = value?.field?.[index];

      return {
        ...f,
        ...field,
      };
    });

    return setOperationData(selectedOperation, {
      ...operationToEdit,
      intent: value.intent,
=======
    setOperationData(selectedOperation, {
      intent,
>>>>>>> 1912f0ab
      fields,
    });
  }

  return (
    <Form {...form}>
      <form onSubmit={form.handleSubmit(onSubmit)} className="space-y-8">
        <OperationInformation
          form={form}
          operationMetadata={operationMetadata}
        />
        <OperationFields form={form} operationToEdit={operationToEdit} />
        <Button type="submit">Submit</Button>
      </form>
    </Form>
  );
};

export default EditOperation;<|MERGE_RESOLUTION|>--- conflicted
+++ resolved
@@ -65,23 +65,8 @@
     router.push("/review");
     const { intent, fields } = form.getValues();
 
-<<<<<<< HEAD
-    const fields = operationToEdit.fields.map((f, index) => {
-      const field = value?.field?.[index];
-
-      return {
-        ...f,
-        ...field,
-      };
-    });
-
-    return setOperationData(selectedOperation, {
-      ...operationToEdit,
-      intent: value.intent,
-=======
     setOperationData(selectedOperation, {
       intent,
->>>>>>> 1912f0ab
       fields,
     });
   }
